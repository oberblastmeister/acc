--- conflicted
+++ resolved
@@ -60,13 +60,8 @@
         fmap a
 
 instance Foldable NeAcc where
-<<<<<<< HEAD
-  
+
   {-# INLINABLE [0] foldr #-}
-=======
-
-  {-# INLINABLE foldr #-}
->>>>>>> 575c1669
   foldr :: (a -> b -> b) -> b -> NeAcc a -> b
   foldr step acc =
     peel []
@@ -101,13 +96,8 @@
             peel t acc h
           _ ->
             acc
-<<<<<<< HEAD
-  
+
   {-# INLINE [0] foldl #-}
-=======
-
-  {-# INLINE foldl #-}
->>>>>>> 575c1669
   foldl :: (b -> a -> b) -> b -> NeAcc a -> b
   foldl step acc =
     \ case
